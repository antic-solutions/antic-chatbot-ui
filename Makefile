include .env

<<<<<<< HEAD
# Define the name of the builder instance.
BUILDER_NAME = mybuilder

# Define the name of the Docker image and tag.
DOCKER_USER = wallter
IMAGE_NAME = "${DOCKER_USER}/antic-chatbot-ui"
IMAGE_TAG = latest

# Define the list of platforms to build for.
PLATFORMS = linux/amd64,linux/arm64

# Define the Docker driver to use.
DRIVER = docker-container

# Define the build command.
BUILD_CMD = docker buildx build --platform $(PLATFORMS) -t $(IMAGE_NAME):$(IMAGE_TAG) --push .
=======
DOCKER_BUILDX_NAME ?= desktop-linux
SERVICE_NAME ?= chatbot-ui
IMAGE_TAG ?= $(shell git rev-parse --short HEAD)

# Define these variables in .env
# SERVICE_NAME=
# DOCKER_USER=
# IMAGE_TAG=(optional) defaults to git commit hash
>>>>>>> 03d5c4ca


.PHONY: all

<<<<<<< HEAD
build:
	docker build -t antic-chatbot-ui .

run:
	export $(cat .env | xargs)
	docker stop antic-chatbot-ui || true && docker rm antic-chatbot-ui || true
	docker run --name antic-chatbot-ui --rm -e OPENAI_API_KEY=${OPENAI_API_KEY} -p 3000:3000 antic-chatbot-ui

logs:
	docker logs -f antic-chatbot-ui
=======
up:
	@docker compose --env-file .env up -d

run:
	export $(cat .env | xargs)
	docker stop ${SERVICE_NAME} || true && docker rm ${SERVICE_NAME} || true
	docker run --name ${SERVICE_NAME} --rm -e OPENAI_API_KEY=${OPENAI_API_KEY} -p 3000:3000 ${SERVICE_NAME}

restart: 
	docker compose restart

down: 
	@docker compose down

logs:
	@docker compose logs -f 
>>>>>>> 03d5c4ca

build:
	@docker build --tag ${SERVICE_NAME}:${IMAGE_TAG} .
	
push:
<<<<<<< HEAD
	@if ! docker buildx inspect $(BUILDER_NAME) > /dev/null 2>&1 ; then \
		echo "🆕 Creating builder instance $(BUILDER_NAME) using driver $(DRIVER)" ; \
		docker buildx create --name $(BUILDER_NAME) --driver $(driver) ; \
	else \
		echo "👌 Builder instance $(BUILDER_NAME) already exists" ; \
	fi

	docker buildx use $(BUILDER_NAME) ;

	echo "🪚 Building and pushing Docker image using build command $(BUILD_CMD)" ;
	$(BUILD_CMD) ;

	echo "✅ Finished building and pushing Docker image $(IMAGE_NAME):$(IMAGE_TAG)" ;

	echo "🧹 Stopping builder instance $(BUILDER_NAME)" ;
	docker stop buildx_buildkit_mybuilder0 ;
=======
	@if [[ -z `docker buildx ls | grep ${DOCKER_BUILDX_NAME}` ]]; then \
		@docker buildx create --use --name ${DOCKER_BUILDX_NAME}
	fi

	@docker context use ${DOCKER_BUILDX_NAME}
	@docker buildx use ${DOCKER_BUILDX_NAME} 

	@docker pull ${DOCKER_USERNAME}/${SERVICE_NAME}:${GIT_HASH}
	@docker tag  ${DOCKER_USERNAME}/${SERVICE_NAME}:${GIT_HASH} ${DOCKER_USERNAME}/${SERVICE_NAME}:latest

	@docker buildx build \
		--platform linux/amd64 \
		--push \
		-t ${DOCKER_USER}/${SERVICE_NAME}:$(IMAGE_TAG) \
		--push \
		-f ./Dockerfile.prod .

clean:
	docker buildx rm 

prune:
	docker system prune -a --volumes
>>>>>>> 03d5c4ca
<|MERGE_RESOLUTION|>--- conflicted
+++ resolved
@@ -1,23 +1,5 @@
 include .env
 
-<<<<<<< HEAD
-# Define the name of the builder instance.
-BUILDER_NAME = mybuilder
-
-# Define the name of the Docker image and tag.
-DOCKER_USER = wallter
-IMAGE_NAME = "${DOCKER_USER}/antic-chatbot-ui"
-IMAGE_TAG = latest
-
-# Define the list of platforms to build for.
-PLATFORMS = linux/amd64,linux/arm64
-
-# Define the Docker driver to use.
-DRIVER = docker-container
-
-# Define the build command.
-BUILD_CMD = docker buildx build --platform $(PLATFORMS) -t $(IMAGE_NAME):$(IMAGE_TAG) --push .
-=======
 DOCKER_BUILDX_NAME ?= desktop-linux
 SERVICE_NAME ?= chatbot-ui
 IMAGE_TAG ?= $(shell git rev-parse --short HEAD)
@@ -26,23 +8,10 @@
 # SERVICE_NAME=
 # DOCKER_USER=
 # IMAGE_TAG=(optional) defaults to git commit hash
->>>>>>> 03d5c4ca
 
 
 .PHONY: all
 
-<<<<<<< HEAD
-build:
-	docker build -t antic-chatbot-ui .
-
-run:
-	export $(cat .env | xargs)
-	docker stop antic-chatbot-ui || true && docker rm antic-chatbot-ui || true
-	docker run --name antic-chatbot-ui --rm -e OPENAI_API_KEY=${OPENAI_API_KEY} -p 3000:3000 antic-chatbot-ui
-
-logs:
-	docker logs -f antic-chatbot-ui
-=======
 up:
 	@docker compose --env-file .env up -d
 
@@ -59,30 +28,11 @@
 
 logs:
 	@docker compose logs -f 
->>>>>>> 03d5c4ca
 
 build:
 	@docker build --tag ${SERVICE_NAME}:${IMAGE_TAG} .
 	
 push:
-<<<<<<< HEAD
-	@if ! docker buildx inspect $(BUILDER_NAME) > /dev/null 2>&1 ; then \
-		echo "🆕 Creating builder instance $(BUILDER_NAME) using driver $(DRIVER)" ; \
-		docker buildx create --name $(BUILDER_NAME) --driver $(driver) ; \
-	else \
-		echo "👌 Builder instance $(BUILDER_NAME) already exists" ; \
-	fi
-
-	docker buildx use $(BUILDER_NAME) ;
-
-	echo "🪚 Building and pushing Docker image using build command $(BUILD_CMD)" ;
-	$(BUILD_CMD) ;
-
-	echo "✅ Finished building and pushing Docker image $(IMAGE_NAME):$(IMAGE_TAG)" ;
-
-	echo "🧹 Stopping builder instance $(BUILDER_NAME)" ;
-	docker stop buildx_buildkit_mybuilder0 ;
-=======
 	@if [[ -z `docker buildx ls | grep ${DOCKER_BUILDX_NAME}` ]]; then \
 		@docker buildx create --use --name ${DOCKER_BUILDX_NAME}
 	fi
@@ -104,5 +54,4 @@
 	docker buildx rm 
 
 prune:
-	docker system prune -a --volumes
->>>>>>> 03d5c4ca
+	docker system prune -a --volumes