<<<<<<< HEAD
import { Conversation } from '@/types/chat';
=======
import { StorageService } from '@/services/useStorageService';

>>>>>>> 510eadb3
import {
  ExportFormatV1,
  ExportFormatV2,
  ExportFormatV3,
  ExportFormatV4,
  LatestExportFormat,
  SupportedExportFormats,
} from '@/types/export';
<<<<<<< HEAD
import { FolderInterface } from '@/types/folder';
import { Prompt } from '@/types/prompt';
=======
import { Prompt } from '@/types/prompt';
import { Settings } from '@/types/settings';
>>>>>>> 510eadb3

import { trpc } from '../trpc';
import { cleanConversationHistory } from './clean';

export function isExportFormatV1(obj: any): obj is ExportFormatV1 {
  return Array.isArray(obj);
}

export function isExportFormatV2(obj: any): obj is ExportFormatV2 {
  return !('version' in obj) && 'folders' in obj && 'history' in obj;
}

export function isExportFormatV3(obj: any): obj is ExportFormatV3 {
  return obj.version === 3;
}

export function isExportFormatV4(obj: any): obj is ExportFormatV4 {
  return obj.version === 4;
}

export const isLatestExportFormat = isExportFormatV4;
export interface CleaningFallback {
  temperature: number;
}

export function cleanData(
  data: SupportedExportFormats,
  fallback: CleaningFallback,
): LatestExportFormat {
  if (isExportFormatV1(data)) {
    return {
      version: 4,
      history: cleanConversationHistory(data, fallback),
      folders: [],
      prompts: [],
    };
  }

  if (isExportFormatV2(data)) {
    return {
      version: 4,
      history: cleanConversationHistory(data.history || [], fallback),
      folders: (data.folders || []).map((chatFolder) => ({
        id: chatFolder.id.toString(),
        name: chatFolder.name,
        type: 'chat',
      })),
      prompts: [],
    };
  }

  if (isExportFormatV3(data)) {
    return { ...data, version: 4, prompts: [] };
  }

  if (isExportFormatV4(data)) {
    return data;
  }

  throw new Error('Unsupported data format');
}

function currentDate() {
  const date = new Date();
  const month = date.getMonth() + 1;
  const day = date.getDate();
  return `${month}-${day}`;
}

export const exportData = async (
  storageService: StorageService,
  prompts: Prompt[],
) => {
  const history = await storageService.getConversations();
  const folders = await storageService.getFolders();

  const data = {
    version: 4,
    history: history || [],
    folders: folders || [],
    prompts: prompts || [],
  } as LatestExportFormat;

  const blob = new Blob([JSON.stringify(data, null, 2)], {
    type: 'application/json',
  });
  const url = URL.createObjectURL(blob);
  const link = document.createElement('a');
  link.download = `chatbot_ui_history_${currentDate()}.json`;
  link.href = url;
  link.style.display = 'none';
  document.body.appendChild(link);
  link.click();
  document.body.removeChild(link);
  URL.revokeObjectURL(url);
<<<<<<< HEAD
};

export const importData = (
  data: SupportedExportFormats,
): LatestExportFormat => {
  const { history, folders, prompts } = cleanData(data);

  const oldConversations = localStorage.getItem('conversationHistory');
  const oldConversationsParsed = oldConversations
    ? JSON.parse(oldConversations)
    : [];

  const newHistory: Conversation[] = [
    ...oldConversationsParsed,
    ...history,
  ].filter(
    (conversation, index, self) =>
      index === self.findIndex((c) => c.id === conversation.id),
  );
  localStorage.setItem('conversationHistory', JSON.stringify(newHistory));
  if (newHistory.length > 0) {
    localStorage.setItem(
      'selectedConversation',
      JSON.stringify(newHistory[newHistory.length - 1]),
    );
  } else {
    localStorage.removeItem('selectedConversation');
  }

  const oldFolders = localStorage.getItem('folders');
  const oldFoldersParsed = oldFolders ? JSON.parse(oldFolders) : [];
  const newFolders: FolderInterface[] = [
    ...oldFoldersParsed,
    ...folders,
  ].filter(
    (folder, index, self) =>
      index === self.findIndex((f) => f.id === folder.id),
  );
  localStorage.setItem('folders', JSON.stringify(newFolders));

  const oldPrompts = localStorage.getItem('prompts');
  const oldPromptsParsed = oldPrompts ? JSON.parse(oldPrompts) : [];
  const newPrompts: Prompt[] = [...oldPromptsParsed, ...prompts].filter(
    (prompt, index, self) =>
      index === self.findIndex((p) => p.id === prompt.id),
  );
  localStorage.setItem('prompts', JSON.stringify(newPrompts));

  return {
    version: 4,
    history: newHistory,
    folders: newFolders,
    prompts: newPrompts,
  };
=======
>>>>>>> 510eadb3
};<|MERGE_RESOLUTION|>--- conflicted
+++ resolved
@@ -1,9 +1,5 @@
-<<<<<<< HEAD
-import { Conversation } from '@/types/chat';
-=======
 import { StorageService } from '@/services/useStorageService';
 
->>>>>>> 510eadb3
 import {
   ExportFormatV1,
   ExportFormatV2,
@@ -12,13 +8,8 @@
   LatestExportFormat,
   SupportedExportFormats,
 } from '@/types/export';
-<<<<<<< HEAD
-import { FolderInterface } from '@/types/folder';
-import { Prompt } from '@/types/prompt';
-=======
 import { Prompt } from '@/types/prompt';
 import { Settings } from '@/types/settings';
->>>>>>> 510eadb3
 
 import { trpc } from '../trpc';
 import { cleanConversationHistory } from './clean';
@@ -114,61 +105,4 @@
   link.click();
   document.body.removeChild(link);
   URL.revokeObjectURL(url);
-<<<<<<< HEAD
-};
-
-export const importData = (
-  data: SupportedExportFormats,
-): LatestExportFormat => {
-  const { history, folders, prompts } = cleanData(data);
-
-  const oldConversations = localStorage.getItem('conversationHistory');
-  const oldConversationsParsed = oldConversations
-    ? JSON.parse(oldConversations)
-    : [];
-
-  const newHistory: Conversation[] = [
-    ...oldConversationsParsed,
-    ...history,
-  ].filter(
-    (conversation, index, self) =>
-      index === self.findIndex((c) => c.id === conversation.id),
-  );
-  localStorage.setItem('conversationHistory', JSON.stringify(newHistory));
-  if (newHistory.length > 0) {
-    localStorage.setItem(
-      'selectedConversation',
-      JSON.stringify(newHistory[newHistory.length - 1]),
-    );
-  } else {
-    localStorage.removeItem('selectedConversation');
-  }
-
-  const oldFolders = localStorage.getItem('folders');
-  const oldFoldersParsed = oldFolders ? JSON.parse(oldFolders) : [];
-  const newFolders: FolderInterface[] = [
-    ...oldFoldersParsed,
-    ...folders,
-  ].filter(
-    (folder, index, self) =>
-      index === self.findIndex((f) => f.id === folder.id),
-  );
-  localStorage.setItem('folders', JSON.stringify(newFolders));
-
-  const oldPrompts = localStorage.getItem('prompts');
-  const oldPromptsParsed = oldPrompts ? JSON.parse(oldPrompts) : [];
-  const newPrompts: Prompt[] = [...oldPromptsParsed, ...prompts].filter(
-    (prompt, index, self) =>
-      index === self.findIndex((p) => p.id === prompt.id),
-  );
-  localStorage.setItem('prompts', JSON.stringify(newPrompts));
-
-  return {
-    version: 4,
-    history: newHistory,
-    folders: newFolders,
-    prompts: newPrompts,
-  };
-=======
->>>>>>> 510eadb3
 };