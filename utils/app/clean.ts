--- conflicted
+++ resolved
@@ -2,19 +2,8 @@
 import { OpenAIModelID, OpenAIModels } from '@/types/openai';
 import { Settings } from '@/types/settings';
 
-<<<<<<< HEAD
-import { DEFAULT_SYSTEM_PROMPT, DEFAULT_TEMPERATURE } from './const';
-
-export const cleanSelectedConversation = (conversation: Conversation) => {
-  // added model for each conversation (3/20/23)
-  // added system prompt for each conversation (3/21/23)
-  // added folders (3/23/23)
-  // added prompts (3/26/23)
-  // added messages (4/16/23)
-=======
 import { DEFAULT_SYSTEM_PROMPT } from './const';
 import { CleaningFallback } from './importExport';
->>>>>>> 510eadb3
 
 export const cleanSelectedConversation = (
   settings: Settings,
@@ -53,30 +42,13 @@
     };
   }
 
-  if (!updatedConversation.messages) {
-    updatedConversation = {
-      ...updatedConversation,
-      messages: updatedConversation.messages || [],
-    };
-  }
-
   return updatedConversation;
 };
 
-<<<<<<< HEAD
-export const cleanConversationHistory = (history: any[]): Conversation[] => {
-  // added model for each conversation (3/20/23)
-  // added system prompt for each conversation (3/21/23)
-  // added folders (3/23/23)
-  // added prompts (3/26/23)
-  // added messages (4/16/23)
-
-=======
 export const cleanConversationHistory = (
   history: any[],
   fallback: CleaningFallback,
 ): Conversation[] => {
->>>>>>> 510eadb3
   if (!Array.isArray(history)) {
     console.warn('history is not an array. Returning an empty array.');
     return [];
@@ -100,10 +72,6 @@
         conversation.folderId = null;
       }
 
-      if (!conversation.messages) {
-        conversation.messages = [];
-      }
-
       acc.push(conversation);
       return acc;
     } catch (error) {
